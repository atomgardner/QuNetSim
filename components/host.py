--- conflicted
+++ resolved
@@ -893,11 +893,7 @@
             bool
         """
 
-<<<<<<< HEAD
         seq_num = self._get_sequence_number(receiver_host.host_id)
-=======
-        seq_num = self._get_sequence_number(receiver_id, await_ack)
->>>>>>> 7a4c500a
         packet = protocols.encode(sender=self.host_id,
                                   receiver=receiver_id,
                                   protocol=protocols.SEND_KEY,
