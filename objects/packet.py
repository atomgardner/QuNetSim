from objects.qubit import Qubit
from components import protocols

# DATA KINDS
SIGNAL = 'signal'
CLASSICAL = 'classical'
QUANTUM = 'quantum'
ACK = 'ACK'
NACK = 'NACK'


class Packet(object):
    """
    A transport layer packet.
    """

    def __init__(self, sender, receiver, protocol, payload_type, payload,
                 sequence_number=-1, await_ack=False):
        """
        Encodes the data with the sender, receiver, protocol, payload type and sequence number and forms the packet
        with data and the header.

        Args:
            sender(string): ID of the sender
            receiver(string): ID of the receiver
            protocol(string): ID of the protocol of which the packet should be processed.
            payload (Object): The message that is intended to send with the packet. Type of payload depends on the protocol.
            payload_type(string): Type of the payload.
            sequence_number (int): Sequence number of the packet.
            await_ack(bool): If the sender should await an ACK
        """
        if payload_type == QUANTUM:
            if not isinstance(payload, Qubit):
                raise ValueError("For a quantum payload, the payload has to be a qubit!")

        if protocol == protocols.RELAY:
            raise ValueError("Use a Routing packet for the relay protocol.")

        self._sender = sender
        self._receiver = receiver
        self._protocol = protocol
        self._payload_type = payload_type
        self._payload = payload
        self._seq_num = sequence_number
        self._await_ack = await_ack

    @property
    def sender(self):
        """
        The sender ID of the packet.

        Returns:
            sender (str): The sender ID of the packet.
        """
        return self._sender

    @sender.setter
    def sender(self, sender):
        self._sender = sender

    @property
    def receiver(self):
        """
        The receiver ID of the packet.

        Returns:
            receiver (str): The receiver ID of the packet.
        """
        return self._receiver

    @receiver.setter
    def receiver(self, receiver):
        self._receiver = receiver

    @property
    def protocol(self):
        """
        The protocol constant.

        Returns:
            protocol (str): The protocol constant.
        """
        return self._protocol

    @protocol.setter
    def protocol(self, protocol):
        self._protocol = protocol

    @property
    def payload_type(self):
        """
        The type of payload (e.g. classical, quantum, etc.)

        Returns:
            payload_type (str): The type of payload.
        """
        return self._payload_type

    @payload_type.setter
    def payload_type(self, payload_type):
        self._payload_type = payload_type

    @property
    def payload(self):
        """
        The payload.

        Returns:
            payload (Object): The payload.
        """
        return self._payload

    @payload.setter
    def payload(self, payload):
        self._payload = payload

    @property
    def seq_num(self):
        """
        The sequence number of the packet.

        Returns:
            seq_num (int): The sequence number of the packet.
        """
        return self._seq_num

    @seq_num.setter
    def seq_num(self, seq_num):
        self._seq_num = seq_num

    @property
    def await_ack(self):
<<<<<<< HEAD
        """
        If the packet triggers an ACK request.

        Returns:
            await_ack (bool): If the packet triggers an ACK request.
        """
        return self._await_ack
=======
        return self._await_ack

    @await_ack.setter
    def await_ack(self, await_ack):
        self._await_ack = await_ack
>>>>>>> cb36d880
<|MERGE_RESOLUTION|>--- conflicted
+++ resolved
@@ -130,7 +130,6 @@
 
     @property
     def await_ack(self):
-<<<<<<< HEAD
         """
         If the packet triggers an ACK request.
 
@@ -138,10 +137,7 @@
             await_ack (bool): If the packet triggers an ACK request.
         """
         return self._await_ack
-=======
-        return self._await_ack
 
     @await_ack.setter
     def await_ack(self, await_ack):
-        self._await_ack = await_ack
->>>>>>> cb36d880
+        self._await_ack = await_ack